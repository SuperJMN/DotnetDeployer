--- conflicted
+++ resolved
@@ -15,10 +15,6 @@
     <PackageVersion Include="Octokit" Version="14.0.0" />
     <PackageVersion Include="Serilog.Sinks.Console" Version="6.0.0" />
     <PackageVersion Include="System.CommandLine" Version="2.0.0-beta4.22272.1" />
-<<<<<<< HEAD
     <PackageVersion Include="Zafiro.DivineBytes" Version="40.0.0" />
-=======
-    <PackageVersion Include="Zafiro.DivineBytes" Version="36.0.1" />
->>>>>>> 5aa0af06
   </ItemGroup>
 </Project>